--- conflicted
+++ resolved
@@ -12,10 +12,7 @@
     trigger: pull_request
     metadata:
       targets:
-<<<<<<< HEAD
-=======
         - fedora-34
->>>>>>> 91ba57de
         - fedora-rawhide
 
   - job: copr_build
