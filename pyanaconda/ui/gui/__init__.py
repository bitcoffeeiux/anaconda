# Base classes for the graphical user interface.
#
# Copyright (C) 2011-2012  Red Hat, Inc.
#
# This copyrighted material is made available to anyone wishing to use,
# modify, copy, or redistribute it subject to the terms and conditions of
# the GNU General Public License v.2, or (at your option) any later version.
# This program is distributed in the hope that it will be useful, but WITHOUT
# ANY WARRANTY expressed or implied, including the implied warranties of
# MERCHANTABILITY or FITNESS FOR A PARTICULAR PURPOSE.  See the GNU General
# Public License for more details.  You should have received a copy of the
# GNU General Public License along with this program; if not, write to the
# Free Software Foundation, Inc., 51 Franklin Street, Fifth Floor, Boston, MA
# 02110-1301, USA.  Any Red Hat trademarks that are incorporated in the
# source code or documentation are not subject to the GNU General Public
# License and may only be used or replicated with the express permission of
# Red Hat, Inc.
#
# Red Hat Author(s): Chris Lumens <clumens@redhat.com>
#
import importlib, inspect, os, sys, time
import meh.ui.gui

from pyanaconda.ui import UserInterface, common
from pyanaconda.ui.gui.utils import enlightbox

import gettext
_ = lambda x: gettext.ldgettext("anaconda", x)

<<<<<<< HEAD
__all__ = ["GraphicalUserInterface", "UIObject"]
=======
import logging
log = logging.getLogger("anaconda")

__all__ = ["GraphicalUserInterface", "UIObject", "collect"]
>>>>>>> 168051f1

_screenshotIndex = 0

class GraphicalUserInterface(UserInterface):
    """This is the standard GTK+ interface we try to steer everything to using.
       It is suitable for use both directly and via VNC.
    """
    def __init__(self, storage, payload, instclass):
        UserInterface.__init__(self, storage, payload, instclass)

        self._hubs = []
        self._ui = None

        # This is a hack to make sure the AnacondaWidgets library gets loaded
        # before the introspection stuff.
        import ctypes
        ctypes.CDLL("libAnacondaWidgets.so.0", ctypes.RTLD_GLOBAL)

    def setup(self, data):
        from hubs.summary import SummaryHub
        from hubs.progress import ProgressHub
        from spokes import StandaloneSpoke

        self._hubs.extend([SummaryHub, ProgressHub])

        # First, grab a list of all the standalone spokes.
        path = os.path.join(os.path.dirname(__file__), "spokes")
        actionClasses = self.getActionClasses("pyanaconda.ui.gui.spokes.%s", path, self._hubs, StandaloneSpoke)

        # Instantiate all hubs and their pre/post standalone spokes, passing
        # the arguments defining our spoke API and setting up continue/quit
        # signal handlers.
        self._actions = []
        for klass in actionClasses:
            obj = klass(data, self.storage, self.payload, self.instclass)

            # If we are doing a kickstart install, some standalone spokes
            # could already be filled out.  In taht case, we do not want
            # to display them.
            if isinstance(obj, StandaloneSpoke) and obj.completed:
                del(obj)
                continue

            obj.register_event_cb("continue", self._on_continue_clicked)
            obj.register_event_cb("quit", self._on_quit_clicked)

            self._actions.append(obj)

    def run(self):
        from gi.repository import Gtk

        if Gtk.main_level() > 0:
            # Gtk main loop running. That means python-meh caught exception
            # and runs its main loop. Do not crash Gtk by running another one
            # from a different thread and just wait until python-meh is
            # finished, then quit.
            log.error("Unhandled exception caught, waiting for python-meh to "\
                      "exit")
            while Gtk.main_level() > 0:
                time.sleep(2)

            sys.exit(0)

        from pyanaconda.product import isFinal, productName, productVersion

        # If we set these values on the very first window shown, they will get
        # propagated to later ones.
        self._actions[0].initialize()
        self._actions[0].refresh()

        self._actions[0].window.set_beta(not isFinal)
        self._actions[0].window.set_property("distribution", _("%(productName)s %(productVersion)s INSTALLATION") % \
                                             {"productName": productName.upper(), "productVersion": productVersion})

        self._actions[0].window.show_all()
        Gtk.main()

    ###
    ### MESSAGE HANDLING METHODS
    ###
    def showError(self, message):
        from gi.repository import AnacondaWidgets, Gtk

        dlg = Gtk.MessageDialog(flags=Gtk.DialogFlags.MODAL,
                                message_type=Gtk.MessageType.ERROR,
                                buttons=Gtk.ButtonsType.NONE,
                                message_format=message)
        dlg.add_button(_("_Exit Installer"), 0)

        with enlightbox(self._actions[0].window, dlg):
            dlg.run()
            dlg.destroy()

    def showYesNoQuestion(self, message):
        from gi.repository import AnacondaWidgets, Gtk

        dlg = Gtk.MessageDialog(flags=Gtk.DialogFlags.MODAL,
                                message_type=Gtk.MessageType.QUESTION,
                                buttons=Gtk.ButtonsType.NONE,
                                message_format=message)
        dlg.add_buttons(_("_No"), 0, _("_Yes"), 1)
        dlg.set_default_response(1)

        with enlightbox(self._actions[0].window, dlg):
            rc = dlg.run()
            dlg.destroy()

        return bool(rc)

    def mainExceptionWindow(self, text, exn_file, *args, **kwargs):
        meh_intf = meh.ui.gui.GraphicalIntf()

        return meh_intf.mainExceptionWindow(text, exn_file)


    def saveExceptionWindow(self, account_manager, signature, *args, **kwargs):
        meh_intf = meh.ui.gui.GraphicalIntf()
        meh_intf.saveExceptionWindow(account_manager, signature)

    ###
    ### SIGNAL HANDLING METHODS
    ###
    def _on_continue_clicked(self):
        # If we're on the last screen, clicking Continue quits.
        if len(self._actions) == 1:
            sys.exit(0)
            return

        # If the current action wants us to jump to an arbitrary point ahead,
        # look for where that is now.
        if self._actions[0].skipTo:
            found = False
            for ndx in range(1, len(self._actions)):
                if self._actions[ndx].__class__.__name__ == self._actions[0].skipTo:
                    found = True
                    break

            # If we found the point in question, compose a new actions list
            # consisting of the current action, the one to jump to, and all
            # the ones after.  That means the rest of the code below doesn't
            # have to change.
            if found:
                self._actions = [self._actions[0]] + self._actions[ndx:]

        self._actions[1].initialize()
        self._actions[1].window.set_beta(self._actions[0].window.get_beta())
        self._actions[1].window.set_property("distribution", self._actions[0].window.get_property("distribution"))

        if not self._actions[1].showable:
            self._actions[0].window.hide()
            self._actions.pop(0)
            self._on_continue_clicked()
            return

        self._actions[1].refresh()

        # Do this last.  Setting up curAction could take a while, and we want
        # to leave something on the screen while we work.
        self._actions[1].window.show_all()
        self._actions[0].window.hide()
        self._actions.pop(0)

    def _on_quit_clicked(self):
        dialog = QuitDialog(None)
        with enlightbox(self._actions[0].window, dialog.window):
            rc = dialog.run()
            dialog.window.destroy()

        if rc == 1:
            sys.exit(0)

class GUIObject(common.UIObject):
    """This is the base class from which all other GUI classes are derived.  It
       thus contains only attributes and methods that are common to everything
       else.  It should not be directly instantiated.

       Class attributes:

       builderObjects   -- A list of UI object names that should be extracted from
                           uiFile and exposed for this class to use.  If this list
                           is empty, all objects will be exposed.

                           Only the following kinds of objects need to be exported:

                           (1) Top-level objects (like GtkDialogs) that are directly
                           used in Python.

                           (2) Top-level objects that are not directly used in
                           Python, but are used by another object somewhere down
                           in the hierarchy.  This includes things like a custom
                           GtkImage used by a button that is part of an exported
                           dialog, and a GtkListStore that is the model of a
                           Gtk*View that is part of an exported object.
       mainWidgetName   -- The name of the top-level widget this object
                           object implements.  This will be the widget searched
                           for in uiFile by the window property.
       uiFile           -- The location of an XML file that describes the layout
                           of widgets shown by this object.  UI files are
                           searched for relative to the same directory as this
                           object's module.
    """
    builderObjects = []
    mainWidgetName = None
    uiFile = ""

    def __init__(self, data):
        """Create a new UIObject instance, including loading its uiFile and
           all UI-related objects.

           Instance attributes:

           data     -- An instance of a pykickstart Handler object.  The Hub
                       never directly uses this instance.  Instead, it passes
                       it down into Spokes when they are created and applied.
                       The Hub simply stores this instance so it doesn't need
                       to be passed by the user.
           skipTo   -- If this attribute is set to something other than None,
                       it must be the name of a class (as a string).  Then,
                       the interface will skip to the first instance of that
                       class in the action list instead of going on to
                       whatever the next action is normally.

                       Note that actions may only skip ahead, never backwards.
                       Also, standalone spokes may not skip to an individual
                       spoke off a hub.  They can only skip to the hub
                       itself.
        """
        common.UIObject.__init__(self, data)

        if self.__class__ is GUIObject:
            raise TypeError("GUIObject is an abstract class")

        # This couldn't possibly be a bigger hack job.  This structure holds the
        # untranslated strings out of each widget.  retranslate works by taking the
        # string out of a widget, translating it, and then cramming it back into
        # the widget.  When we go to change language a second time, the fetched
        # string will be the translated one.  Strings in gettext are keyed on the
        # original English, so we'd be looking up translations by translations.
        self._origStrings = {}

        self.skipTo = None
        self.applyOnSkip = False

        from gi.repository import Gtk

        self.builder = Gtk.Builder()
        self._window = None

        if self.builderObjects:
            self.builder.add_objects_from_file(self._findUIFile(), self.builderObjects)
        else:
            self.builder.add_from_file(self._findUIFile())

        self.builder.connect_signals(self)
        self.window.connect("key-release-event", self._handlePrntScreen)

    def _findUIFile(self):
        path = os.environ.get("UIPATH", "./:/tmp/updates/:/tmp/updates/ui/:/usr/share/anaconda/ui/")
        for d in path.split(":"):
            testPath = os.path.normpath(d + self.uiFile)
            if os.path.isfile(testPath) and os.access(testPath, os.R_OK):
                return testPath

        raise IOError("Could not load UI file '%s' for object '%s'" % (self.uiFile, self))

    def _handlePrntScreen(self, window, event):
        from gi.repository import Gdk

        global _screenshotIndex

        if event.keyval != Gdk.KEY_Print:
            return

        # Make sure the screenshot directory exists.
        if not os.access("/tmp/anaconda-screenshots", os.W_OK):
            os.mkdir("/tmp/anaconda-screenshots")

        fn = "/tmp/anaconda-screenshots/screenshot-%04d.png" % _screenshotIndex

        win = window.get_window()
        width = win.get_width()
        height = win.get_height()

        pixbuf = Gdk.pixbuf_get_from_window(win, 0, 0, width, height)
        pixbuf.savev(fn, "png", [], [])

        _screenshotIndex += 1

    def retranslate(self):
        """This method should be called when the current language is changed
           in order to update the UI for the new language.  Since we don't get
           any toolkit help for this, it is largely a manual process.
        """
        from gi.repository import AnacondaWidgets, Gtk

        # NOTE:  If you see widgets on a screen that remain untranslated even
        # when you know there are translations, the widgets likely need to be
        # added to this dict.
        # Widget class -> (getter, setter)   -or-
        # Widget class -> (setter, )
        widgetMap = { AnacondaWidgets.StandaloneWindow: ("retranslate", ),
                      Gtk.Button: ("get_label", "set_label"),
                      Gtk.Label: ("get_label", "set_label") }
        classes = widgetMap.keys()

        objs = filter(lambda obj: obj.__class__ in classes, self.builder.get_objects())
        for obj in objs:
            klass = obj.__class__
            funcs = widgetMap[klass]

            if len(funcs) == 1:
                getattr(obj, funcs[0])()
            else:
                # Only store the string once, so we make sure to get the original.
                if not obj in self._origStrings:
                    self._origStrings[obj] = getattr(obj, funcs[0])()

                before = self._origStrings[obj]
                xlated = _(before)
                getattr(obj, funcs[1])(xlated)

    @property
    def window(self):
        """Return the top-level object out of the GtkBuilder representation
           previously loaded by the load method.
        """

        # This will raise an AttributeError if the subclass failed to set a
        # mainWidgetName attribute, which is exactly what I want.
        if not self._window:
            self._window = self.builder.get_object(self.mainWidgetName)

        return self._window

class QuitDialog(GUIObject):
    builderObjects = ["quitDialog"]
    mainWidgetName = "quitDialog"
    uiFile = "main.glade"

    def run(self):
        rc = self.window.run()
        return rc<|MERGE_RESOLUTION|>--- conflicted
+++ resolved
@@ -27,14 +27,10 @@
 import gettext
 _ = lambda x: gettext.ldgettext("anaconda", x)
 
-<<<<<<< HEAD
-__all__ = ["GraphicalUserInterface", "UIObject"]
-=======
 import logging
 log = logging.getLogger("anaconda")
 
-__all__ = ["GraphicalUserInterface", "UIObject", "collect"]
->>>>>>> 168051f1
+__all__ = ["GraphicalUserInterface", "UIObject"]
 
 _screenshotIndex = 0
 
