# root password spoke class
#
# Copyright (C) 2012-2014 Red Hat, Inc.
#
# This copyrighted material is made available to anyone wishing to use,
# modify, copy, or redistribute it subject to the terms and conditions of
# the GNU General Public License v.2, or (at your option) any later version.
# This program is distributed in the hope that it will be useful, but WITHOUT
# ANY WARRANTY expressed or implied, including the implied warranties of
# MERCHANTABILITY or FITNESS FOR A PARTICULAR PURPOSE.  See the GNU General
# Public License for more details.  You should have received a copy of the
# GNU General Public License along with this program; if not, write to the
# Free Software Foundation, Inc., 51 Franklin Street, Fifth Floor, Boston, MA
# 02110-1301, USA.  Any Red Hat trademarks that are incorporated in the
# source code or documentation are not subject to the GNU General Public
# License and may only be used or replicated with the express permission of
# Red Hat, Inc.
#

from pyanaconda.flags import flags
from pyanaconda.core.i18n import _, CN_
from pyanaconda.users import cryptPassword
from pyanaconda import input_checking
from pyanaconda.core import constants
<<<<<<< HEAD
from pyanaconda.modules.common.constants.services import USERS
=======
from pyanaconda.modules.common.constants.services import USER, SERVICES
>>>>>>> 0830f511

from pyanaconda.ui.gui.spokes import NormalSpoke
from pyanaconda.ui.categories.user_settings import UserSettingsCategory
from pyanaconda.ui.gui.helpers import GUISpokeInputCheckHandler
from pyanaconda.ui.gui.utils import set_password_visibility
from pyanaconda.ui.common import FirstbootSpokeMixIn
from pyanaconda.ui.communication import hubQ

from pyanaconda.anaconda_loggers import get_module_logger
log = get_module_logger(__name__)

__all__ = ["PasswordSpoke"]


class PasswordSpoke(FirstbootSpokeMixIn, NormalSpoke, GUISpokeInputCheckHandler):
    """
       .. inheritance-diagram:: PasswordSpoke
          :parts: 3
    """
    builderObjects = ["passwordWindow"]

    mainWidgetName = "passwordWindow"
    focusWidgetName = "password_entry"
    uiFile = "spokes/root_password.glade"
    helpFile = "PasswordSpoke.xml"

    category = UserSettingsCategory

    icon = "dialog-password-symbolic"
    title = CN_("GUI|Spoke", "_ROOT PASSWORD")

    def __init__(self, *args):
        NormalSpoke.__init__(self, *args)
        GUISpokeInputCheckHandler.__init__(self)

        self._users_module = USERS.get_observer()
        self._users_module.connect()

        self._services_module = SERVICES.get_observer()
        self._services_module.connect()

    def initialize(self):
        NormalSpoke.initialize(self)
        self.initialize_start()
        # get object references from the builders
        self._password_entry = self.builder.get_object("password_entry")
        self._password_confirmation_entry = self.builder.get_object("password_confirmation_entry")
        self._password_bar = self.builder.get_object("password_bar")
        self._password_label = self.builder.get_object("password_label")

        # set state based on kickstart
        # NOTE: this will stop working once the module supports multiple kickstart commands
        self.password_kickstarted = self._users_module.proxy.IsRootpwKickstarted

        # Install the password checks:
        # - Has a password been specified?
        # - If a password has been specified and there is data in the confirm box, do they match?
        # - How strong is the password?
        # - Does the password contain non-ASCII characters?

        # Setup the password checker for password checking
        self._checker = input_checking.PasswordChecker(
                initial_password_content = self.password,
                initial_password_confirmation_content = self.password_confirmation,
                policy = input_checking.get_policy(self.data, "root")
        )
        # configure the checker for password checking
        self.checker.secret_type = constants.SecretType.PASSWORD
        # remove any placeholder texts if either password or confirmation field changes content from initial state
        self.checker.password.changed_from_initial_state.connect(self.remove_placeholder_texts)
        self.checker.password_confirmation.changed_from_initial_state.connect(self.remove_placeholder_texts)
        # connect UI updates to check results
        self.checker.checks_done.connect(self._checks_done)

        # check that the password is not empty
        self._empty_check = input_checking.PasswordEmptyCheck()
        # check that the content of the password field & the conformation field are the same
        self._confirm_check = input_checking.PasswordConfirmationCheck()
        # regards both fields empty as success to let the user escape
        self._confirm_check.success_if_confirmation_empty = True
        # check password validity, quality and strength
        self._validity_check = input_checking.PasswordValidityCheck()
        # connect UI updates to validity check results
        self._validity_check.result.password_score_changed.connect(self.set_password_score)
        self._validity_check.result.status_text_changed.connect(self.set_password_status)
        # check if the password contains non-ascii characters
        self._ascii_check = input_checking.PasswordASCIICheck()

        # register the individual checks with the checker in proper order
        # 1) is the password non-empty ?
        # 2) are both entered passwords the same ?
        # 3) is the password valid according to the current password checking policy ?
        # 4) is the password free of non-ASCII characters ?
        self.checker.add_check(self._empty_check)
        self.checker.add_check(self._confirm_check)
        self.checker.add_check(self._validity_check)
        self.checker.add_check(self._ascii_check)

        # set placeholders if the password has been kickstarted as we likely don't know
        # nothing about it and can't really show it in the UI in any meaningful way
        password_set_message = _("The password was set by kickstart.")
        if self.password_kickstarted:
            self.password_entry.set_placeholder_text(password_set_message)
            self.password_confirmation_entry.set_placeholder_text(password_set_message)

        # Configure levels for the password bar
        self._password_bar.add_offset_value("low", 2)
        self._password_bar.add_offset_value("medium", 3)
        self._password_bar.add_offset_value("high", 4)

        # Send ready signal to main event loop
        hubQ.send_ready(self.__class__.__name__, False)

        # report that we are done
        self.initialize_done()

    def refresh(self):
        # focus on the password field if password was not kickstarted
        if not self.password_kickstarted:
            self.password_entry.grab_focus()

        # rerun checks so that we have a correct status message, if any
        self.checker.run_checks()

    @property
    def status(self):
<<<<<<< HEAD
        if self._users_module.proxy.IsRootPasswordSet:
            return _("Root password is set")
        elif self._users_module.proxy.IsRootAccountLocked:
            return _("Root account is disabled")
=======
        if self._user_module.proxy.IsRootAccountLocked:
            # check if we are running in Initial Setup reconfig mode
            reconfig_mode = self._services_module.proxy.SetupOnBoot == constants.SETUP_ON_BOOT_RECONFIG
            # reconfig mode currently allows re-enabling a locked root account if
            # user sets a new root password
            if reconfig_mode:
                return _("Disabled, set password to enable.")
            else:
                return _("Root account is disabled.")

        elif self._user_module.proxy.IsRootPasswordSet:
            return _("Root password is set")
>>>>>>> 0830f511
        else:
            return _("Root password is not set")

    @property
    def mandatory(self):
        return not any(user for user in self.data.user.userList if "wheel" in user.groups)

    def apply(self):
        pw = self.password

        # value from the kickstart changed
        # NOTE: yet again, this stops to be valid once multiple
        #       commands are supported by a single DBUS module
        self._users_module.proxy.SetRootpwKickstarted(False)
        self.password_kickstarted = False

        self._users_module.proxy.SetRootAccountLocked(False)

        if not pw:
            self._users_module.proxy.ClearRootPassword()
            return

        # we have a password - set it to kickstart data

        self._users_module.proxy.SetCryptedRootPassword(cryptPassword(pw))

        # clear any placeholders
        self.remove_placeholder_texts()

        # Send ready signal to main event loop
        hubQ.send_ready(self.__class__.__name__, False)

    @property
    def completed(self):
        return bool(self._users_module.proxy.IsRootPasswordSet or self._users_module.proxy.IsRootAccountLocked)

    @property
    def sensitive(self):
        return not (self.completed and flags.automatedInstall
                    and self._users_module.proxy.IsRootpwKickstarted)

    def _checks_done(self, error_message):
        """Update the warning with the input validation error from the first
           error message or clear warnings if all the checks were successful.

           Also appends the "press twice" suffix if compatible with current
           password policy and handles the press-done-twice logic.
        """
        # check if an unwaivable check failed
        unwaivable_check_failed = not self._confirm_check.result.success

        # set appropriate status bar message
        if not error_message:
            # all is fine, just clear the message
            self.clear_info()
        elif not self.password and not self.password_confirmation:
            # Clear any info message if both the password and password
            # confirmation fields are empty.
            # This shortcut is done to make it possible for the user to leave the spoke
            # without inputting any root password. Separate logic makes sure an
            # empty string is not set as the root password.
            self.clear_info()
        else:
            if self.checker.policy.strict or unwaivable_check_failed:
                # just forward the error message
                self.show_warning_message(error_message)
            else:
                # add suffix for the click twice logic
                self.show_warning_message("{} {}".format(error_message,
                                                         _(constants.PASSWORD_DONE_TWICE)))

        # check if the spoke can be exited after the latest round of checks
        self._check_spoke_exit_conditions(unwaivable_check_failed)

    def _check_spoke_exit_conditions(self, unwaivable_check_failed):
        # Check if the user can escape from the root spoke or stay forever !

        # reset any waiving in progress
        self.waive_clicks = 0

        # Depending on the policy we allow users to waive the password strength
        # and non-ASCII checks. If the policy is set to strict, the password
        # needs to be strong, but can still contain non-ASCII characters.
        self.can_go_back = False
        self.needs_waiver = True

        # This shortcut is done to make it possible for the user to leave the spoke
        # without inputting any root password. Separate logic makes sure an
        # empty string is not set as the root password.
        if not self.password and not self.password_confirmation:
            self.can_go_back = True
            self.needs_waiver = False
        elif self.checker.success:
            # if all checks were successful we can always go back to the hub
            self.can_go_back = True
            self.needs_waiver = False
        elif unwaivable_check_failed:
            self.can_go_back = False
        else:
            if self.checker.policy.strict:
                if not self._validity_check.result.success:
                    # failing validity check in strict
                    # mode prevents us from going back
                    self.can_go_back = False
                elif not self._ascii_check.result.success:
                    # but the ASCII check can still be waived
                    self.can_go_back = True
                    self.needs_waiver = True
                else:
                    self.can_go_back = True
                    self.needs_waiver = False
            else:
                if not self._validity_check.result.success:
                    self.can_go_back = True
                    self.needs_waiver = True
                elif not self._ascii_check.result.success:
                    self.can_go_back = True
                    self.needs_waiver = True
                else:
                    self.can_go_back = True
                    self.needs_waiver = False

    def on_password_changed(self, editable, data=None):
        """Tell checker that the content of the password field changed."""
        self.checker.password.content = self.password

    def on_password_confirmation_changed(self, editable, data=None):
        """Tell checker that the content of the password confirmation field changed."""
        self.checker.password_confirmation.content = self.password_confirmation

    def on_password_icon_clicked(self, entry, icon_pos, event):
        """Called by Gtk callback when the icon of a password entry is clicked."""
        set_password_visibility(entry, not entry.get_visibility())

    def on_back_clicked(self, button):
        # the GUI spoke input check handler handles the spoke exit logic for us
        if self.try_to_go_back():
            NormalSpoke.on_back_clicked(self, button)
        else:
            log.info("Return to hub prevented by password checking rules.")<|MERGE_RESOLUTION|>--- conflicted
+++ resolved
@@ -22,11 +22,7 @@
 from pyanaconda.users import cryptPassword
 from pyanaconda import input_checking
 from pyanaconda.core import constants
-<<<<<<< HEAD
-from pyanaconda.modules.common.constants.services import USERS
-=======
-from pyanaconda.modules.common.constants.services import USER, SERVICES
->>>>>>> 0830f511
+from pyanaconda.modules.common.constants.services import USERS, SERVICES
 
 from pyanaconda.ui.gui.spokes import NormalSpoke
 from pyanaconda.ui.categories.user_settings import UserSettingsCategory
@@ -153,13 +149,7 @@
 
     @property
     def status(self):
-<<<<<<< HEAD
-        if self._users_module.proxy.IsRootPasswordSet:
-            return _("Root password is set")
-        elif self._users_module.proxy.IsRootAccountLocked:
-            return _("Root account is disabled")
-=======
-        if self._user_module.proxy.IsRootAccountLocked:
+        if self._users_module.proxy.IsRootAccountLocked:
             # check if we are running in Initial Setup reconfig mode
             reconfig_mode = self._services_module.proxy.SetupOnBoot == constants.SETUP_ON_BOOT_RECONFIG
             # reconfig mode currently allows re-enabling a locked root account if
@@ -169,9 +159,8 @@
             else:
                 return _("Root account is disabled.")
 
-        elif self._user_module.proxy.IsRootPasswordSet:
+        elif self._users_module.proxy.IsRootPasswordSet:
             return _("Root password is set")
->>>>>>> 0830f511
         else:
             return _("Root password is not set")
 
